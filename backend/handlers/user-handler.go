--- conflicted
+++ resolved
@@ -25,7 +25,6 @@
         return
     }
 
-<<<<<<< HEAD
     var user models.User
     var authUser models.AuthUser
     if err := json.NewDecoder(r.Body).Decode(&authUser); err != nil {
@@ -145,111 +144,6 @@
 
 func GetUserHandler(w http.ResponseWriter, r *http.Request) {
 	collection := client.Database("profileFolio").Collection("users")
-=======
->>>>>>> 56535fe0
-    var user models.User
-    var authUser models.AuthUser
-    if err := json.NewDecoder(r.Body).Decode(&authUser); err != nil {
-        http.Error(w, "Error decoding request body", http.StatusBadRequest)
-        return
-    }
-
-
-    userCollection := client.Database("profileFolio").Collection("users")
-    authCollection := client.Database("profileFolio").Collection("auth_users")
-    ctx, cancel := context.WithTimeout(context.Background(), 10*time.Second)
-    defer cancel()
-
-    // Check if the user already exists
-    filter_auth := bson.M{"email": authUser.Email}
-    filter_user := bson.M{"basics.email": authUser.Email}
-    auth_err := authCollection.FindOne(ctx, filter_auth).Decode(&authUser)
-    user_err := userCollection.FindOne(ctx, filter_user).Decode(&user)
-    if auth_err == nil {
-        http.Error(w, "User already exists", http.StatusConflict)
-        return
-    } else if user_err == nil {
-        http.Error(w, "User already exists", http.StatusConflict)
-        return
-
-    } else if auth_err != mongo.ErrNoDocuments {
-        http.Error(w, "Error checking user existence", http.StatusInternalServerError)
-        return
-    }
-
-    // Insert into auth_users collection
-    _, auth_err = authCollection.InsertOne(ctx, authUser)
-    if auth_err != nil {
-        http.Error(w, "Error saving auth user", http.StatusInternalServerError)
-        return
-    }
-
-    // Create a new User object with only email
-    user = models.User{
-        Basics: models.Basics{
-            Email: authUser.Email,
-        },
-    }
-
-    // Insert into users collection
-    _, user_err = userCollection.InsertOne(ctx, user)
-    if user_err != nil {
-        http.Error(w, "Error saving user", http.StatusInternalServerError)
-        return
-    }
-
-    var new_user models.User
-    collection := client.Database("profileFolio").Collection("users")
-    err := collection.FindOne(ctx, bson.M{"basics.email": authUser.Email}).Decode(&new_user)
-    if err != nil {
-        http.Error(w, "User not found", http.StatusNotFound)
-        return
-    }
-
-    w.WriteHeader(http.StatusCreated)
-    json.NewEncoder(w).Encode(new_user)
-}
-
-func SignInHandler(w http.ResponseWriter, r *http.Request) {
-    if r.Method != http.MethodPost {
-        http.Error(w, "Invalid request method", http.StatusMethodNotAllowed)
-        return
-    }
-
-    var credentials struct {
-        Email    string `json:"email"`
-        Password string `json:"password"`
-    }
-    if err := json.NewDecoder(r.Body).Decode(&credentials); err != nil {
-        http.Error(w, "Error decoding request body", http.StatusBadRequest)
-        return
-    }
-
-    var authUser models.AuthUser
-    collection := client.Database("profileFolio").Collection("auth_users")
-    ctx, cancel := context.WithTimeout(context.Background(), 10*time.Second)
-    defer cancel()
-
-    err := collection.FindOne(ctx, bson.M{"email": credentials.Email, "password": credentials.Password}).Decode(&authUser)
-    if err != nil {
-        http.Error(w, "Invalid user credentials", http.StatusUnauthorized)
-        return
-    }
-
-    // Returning user schema
-    var user models.User
-    collection = client.Database("profileFolio").Collection("users")
-    err = collection.FindOne(ctx, bson.M{"basics.email": credentials.Email}).Decode(&user)
-    if err != nil {
-        http.Error(w, "User not found", http.StatusNotFound)
-        return
-    }
-
-    json.NewEncoder(w).Encode(user)
-}
-
-func GetUserHandler(w http.ResponseWriter, r *http.Request) {
-	collection := client.Database("profileFolio").Collection("users")
 	var user models.User
 	err := collection.FindOne(context.Background(), bson.M{}).Decode(&user)
 	if err != nil {
