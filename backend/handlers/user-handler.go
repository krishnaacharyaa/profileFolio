--- conflicted
+++ resolved
@@ -18,7 +18,6 @@
 	client = mongoClient
 }
 
-<<<<<<< HEAD
 func SignUpHandler(w http.ResponseWriter, r *http.Request) {
     if r.Method != http.MethodPost {
         http.Error(w, "Invalid request method", http.StatusMethodNotAllowed)
@@ -126,8 +125,6 @@
     json.NewEncoder(w).Encode(user)
 }
 
-=======
->>>>>>> e930ef31
 func GetUserHandler(w http.ResponseWriter, r *http.Request) {
 	collection := client.Database("profileFolio").Collection("users")
 	var user models.User
