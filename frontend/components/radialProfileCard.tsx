--- conflicted
+++ resolved
@@ -82,18 +82,6 @@
   const circumference = 2 * Math.PI * radius;
   const offset = circumference - (completionPercentage / 100) * circumference;
 
-<<<<<<< HEAD
-=======
-  useEffect(() => {
-    if (userData) {
-      const percentage = calculateProfileCompletion(userData);
-      setCompletionPercentage(percentage);
-      updateStatusMessage(percentage);
-      updateCompletionStatus(userData);
-    }
-  }, [userData]);
-
->>>>>>> 420c4114
   const updateStatusMessage = (percentage: number) => {
     let msg = '';
     if (percentage === 100) {
@@ -125,19 +113,14 @@
     });
   };
 
-  useEffect(() => {
-    const getUserData = async () => {
-      const data = await fetchUserData();
-      setUserData(data);
-      const percentage = calculateProfileCompletion(data);
+   useEffect(() => {
+    if (userData) {
+      const percentage = calculateProfileCompletion(userData);
       setCompletionPercentage(percentage);
       updateStatusMessage(percentage);
-      updateCompletionStatus(data);
-    };
-    getUserData();
-  }, []);
-
-  console.log(userData)
+      updateCompletionStatus(userData);
+    }
+  }, [userData]);
 
   return (
     <div className="flex flex-col w-2/12 mx-3 mr-3">
