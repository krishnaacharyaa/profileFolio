--- conflicted
+++ resolved
@@ -16,14 +16,7 @@
   DialogHeader,
   DialogTitle,
   DialogTrigger,
-<<<<<<< HEAD
 } from "@/components/ui/dialog";
-=======
-} from '@/components/ui/dialog';
-
-import { HoverCard, HoverCardContent, HoverCardTrigger } from '@/components/ui/hover-card';
-
->>>>>>> a85c4ec6
 import { Button } from '@/components/ui/button';
 import Image from 'next/image';
 
@@ -62,7 +55,6 @@
 };
 
 const RadialProfileCard = () => {
-<<<<<<< HEAD
   const [userData, setUserData] = useState(null);
   const [completionPercentage, setCompletionPercentage] = useState(0);
   const [message, setMessage] = useState({ percentage: 0, msg: '' });
@@ -79,15 +71,10 @@
     skills: false,
   });
 
-=======
-  let message = '';
-  let color = '';
->>>>>>> a85c4ec6
   const radius = 15.9155;
   const circumference = 2 * Math.PI * radius;
   const offset = circumference - (completionPercentage / 100) * circumference;
 
-<<<<<<< HEAD
   useEffect(() => {
     const getUserData = async () => {
       const data = await fetchUserData();
@@ -130,42 +117,17 @@
       skills: data.projects[0]?.techStack.length > 2,
     });
   };
-=======
-  const getStatus = (status: number) => {
-    switch (status) {
-      case 40:
-        message = 'Keep going!';
-        color = 'red';
-        break;
-      case 60:
-        message = 'Almost there!';
-        color = 'slate';
-        break;
-      case 80:
-        message = 'So close!';
-        color = 'slate';
-        break;
-      case 100:
-        message = 'Ready to share';
-        color = 'green';
-        break;
-      default:
-        message = 'Lots of stuff to improve';
-        color = 'red';
-    }
-    return message;
-  };
-
-  getStatus(100);
->>>>>>> a85c4ec6
 
   return (
-    <div className="flex flex-col justify-evenly w-2/12 mx-3 mr-3">
-      <h1 className="font-bold text-3xl px-3 ">Hey Suyash!</h1>
-      <Card className="h-[50vh] flex flex-col justify-end">
-        <CardContent className="px-3">
+    <div className="flex flex-col w-2/12 mx-3 mr-3">
+      <Card>
+        <CardHeader className='px-4 py-5'>
+          <CardTitle>Hey Suyash</CardTitle>
+          <CardDescription>Card Description</CardDescription>
+        </CardHeader>
+        <CardContent className='px-3'>
           <div className="flex flex-col outline-1 w-full">
-            <div className="h-fit w-full relative flex mx-auto flex-col py-5 items-center rounded-xl">
+            <div className="h-fit w-full relative flex mx-auto flex-col py-5 items-center bg-slate-100 rounded-xl">
               <div className="relative w-32 h-36 flex justify-center items-center">
                 <div className="photo flex justify-center items-center">
                   <img
@@ -196,7 +158,6 @@
         </CardContent>
         <CardFooter className="flex flex-col gap-3 px-3">
           <Dialog>
-<<<<<<< HEAD
             {message.percentage === 100 ? (
               <button className="px-2 w-full bg-white rounded-md py-4 text-black-900 border border-blue-500 flex items-center justify-between hover:bg-green-700">
                 <span className="flex items-center justify-center bg-green-500 rounded-full h-8 w-8 mr-2">
@@ -222,18 +183,10 @@
                 </span>
               </DialogTrigger>
             )}
-=======
-            <DialogTrigger
-              className={`px-2 w-full tracking-tight bg-${color}-500 hover:bg-${color}-500 rounded-md py-2 text-white`}
-            >
-              {message}
-            </DialogTrigger>
->>>>>>> a85c4ec6
             <DialogContent>
               <DialogHeader>
                 <DialogTitle className='pl-1'>Good to have in Resume</DialogTitle>
                 <DialogDescription>
-<<<<<<< HEAD
                   <div className='flex flex-col px-3'>
                     <ul className='text-start'>
                       <li className='flex items-center'><span><Image className='w-6 h-6 mr-1' src={completionStatus.name ? '/svg/tick.svg' : '/svg/cross.svg'} width={100} alt={completionStatus.name ? 'tick' : 'cross'} height={100} /></span>Name included</li>
@@ -243,96 +196,17 @@
                       <li className='flex items-center'><span><Image className='w-6 h-6 mr-1' src={completionStatus.education ? '/svg/tick.svg' : '/svg/cross.svg'} width={100} alt={completionStatus.education ? 'tick' : 'cross'} height={100} /></span>Educational Details</li>
                       <li className='flex items-center'><span><Image className='w-6 h-6 mr-1' src={completionStatus.email ? '/svg/tick.svg' : '/svg/cross.svg'} width={100} alt={completionStatus.email ? 'tick' : 'cross'} height={100} /></span>Email verified</li>
                       <li className='flex items-center'><span><Image className='w-6 h-6 mr-1' src={completionStatus.githubUrl ? '/svg/tick.svg' : '/svg/cross.svg'} width={100} alt={completionStatus.githubUrl ? 'tick' : 'cross'} height={100} /></span>Github link</li>
-                      <li className='flex items-center'><span><Image className='w-6 h-6 mr-1' src={completionStatus.url ? '/svg/tick.svg' : '/svg/cross.svg'} width={100} alt={completionStatus.email ? 'tick' : 'cross'} height={100} /></span>Url included</li>
+                      <li className='flex items-center'><span><Image className='w-6 h-6 mr-1' src={completionStatus.url ? '/svg/tick.svg' : '/svg/cross.svg'} width={100} alt={completionStatus.url ? 'tick' : 'cross'} height={100} /></span>Url included</li>
                       <li className='flex items-center'><span><Image className='w-6 h-6 mr-1' src={completionStatus.certificates ? '/svg/tick.svg' : '/svg/cross.svg'} width={100} alt={completionStatus.certificates ? 'tick' : 'cross'} height={100} /></span>Certifications</li>
                       <li className='flex items-center'><span><Image className='w-6 h-6 mr-1' src={completionStatus.phone ? '/svg/tick.svg' : '/svg/cross.svg'} width={100} alt={completionStatus.phone ? 'tick' : 'cross'} height={100} /></span>PhoneNo</li>
-=======
-                  <div className="flex flex-col px-3">
-                    <ul className="text-start">
-                      <li className="flex items-center">
-                        <span>
-                          <Image
-                            className="w-3 mr-1"
-                            src={'/svg/cross.png'}
-                            width={100}
-                            alt="cross"
-                            height={100}
-                          />
-                        </span>
-                        2 projects
-                      </li>
-                      <li className="flex items-center">
-                        <span>
-                          <Image
-                            className="w-3 mr-1"
-                            src={'/svg/cross.png'}
-                            width={100}
-                            alt="cross"
-                            height={100}
-                          />
-                        </span>
-                        Work experience
-                      </li>
-                      <li className="flex items-center">
-                        <span>
-                          <Image
-                            className="w-3 mr-1"
-                            src={'/svg/cross.png'}
-                            width={100}
-                            alt="cross"
-                            height={100}
-                          />
-                        </span>
-                        Atleast 5 skills
-                      </li>
-                      <li className="flex items-center">
-                        <span>
-                          <Image
-                            className="w-3 mr-1"
-                            src={'/svg/tick.png'}
-                            width={100}
-                            alt="cross"
-                            height={100}
-                          />
-                        </span>
-                        Your photo
-                      </li>
-                      <li className="flex items-center">
-                        <span>
-                          <Image
-                            className="w-3 mr-1"
-                            src={'/svg/tick.png'}
-                            width={100}
-                            alt="cross"
-                            height={100}
-                          />
-                        </span>
-                        Education/Courses
-                      </li>
->>>>>>> a85c4ec6
                     </ul>
                   </div>
                 </DialogDescription>
               </DialogHeader>
             </DialogContent>
           </Dialog>
-<<<<<<< HEAD
           <Button className='px-4 py-8 w-full bg-blue-600 hover:bg-blue-800'>
             <span><Image width={100} height={100} alt='link' className='w-[22px] mr-2 -ml-2' src={'/svg/link.png'} /></span>Get Profile Link
-=======
-
-          <Button className="w-full">
-            <span>
-              <Image
-                width={100}
-                height={100}
-                alt="link"
-                className="w-[22px] mr-2 -ml-2"
-                src={'/svg/link.png'}
-              />
-            </span>
-            Get Profile Link
->>>>>>> a85c4ec6
           </Button>
         </CardFooter>
       </Card>
