--- conflicted
+++ resolved
@@ -1,18 +1,5 @@
 'use client';
 import { signOut, useSession } from 'next-auth/react';
-<<<<<<< HEAD
-import { Button } from '../ui/button';
-import { useRouter } from 'next/navigation';
-
-export const Navbar = () => {
-  const session = useSession();
-  const router = useRouter()
-
-  return (
-    <div className="flex justify-between items-center font-semibold bg-background shadow-md px-4 py-3 top-0 sticky z-10">
-      <div className="flex justify-center items-center font-semibold text-2xl">
-        <div className="mx-2">ProfileFolio</div>
-=======
 import { useRouter, usePathname } from 'next/navigation';
 import { Button } from '../ui/button';
 import { useEffect, useState } from 'react';
@@ -55,7 +42,6 @@
     <div className="flex justify-between items-center font-semibold bg-background shadow-md px-4 py-3 top-0 sticky z-10">
       <div className="flex justify-center items-center font-semibold text-2xl">
         <h1 className="mx-2">ProfileFolio</h1>
->>>>>>> e7941c4d
       </div>
       <div className="flex gap-2 justify-evenly items-center">
         {session.status === 'authenticated' ? (
