--- conflicted
+++ resolved
@@ -5,11 +5,6 @@
 
 // get API endpoint BE
 export const fetchUserData = async () => {
-<<<<<<< HEAD
-  try {
-    const response = await fetch('http://localhost:8080/api/user');
-
-=======
   const session: any = await getServerSession(authOptions);
   try {
     const response = await fetch('http://localhost:8080/api/user', {
@@ -17,7 +12,6 @@
         Authorization: `Bearer ${session.token}`,
       },
     });
->>>>>>> 420c4114
 
     if (!response.ok) {
       throw new Error(`HTTP error! status: ${response.status}`);
@@ -36,7 +30,6 @@
   const totalFields = 10; // Adjust based on your criteria
 
   // Check if specific fields are filled
-<<<<<<< HEAD
   if (userData?.basics?.name) completedFields++; // name
   if (userData?.basics?.label) completedFields++; // label Role
   if (userData?.basics?.image) completedFields++; // image
@@ -49,19 +42,4 @@
   if (userData?.projects[0].techStack.length > 2) completedFields++; //  skills
 
   return (completedFields / totalFields) * 100;
-};
-=======
-  if (userData.basics?.name) completedFields++; // name
-  if (userData.basics?.label) completedFields++; // label Role
-  if (userData.basics?.image) completedFields++; // image
-  if (userData.basics?.email) completedFields++; // Email
-  if (userData.basics?.phone) completedFields++; // phone
-  if (userData.basics?.url) completedFields++; // url
-  if (userData.projects[0]?.githubUrl) completedFields++; // github
-  if (userData.education[0]?.institution) completedFields++; //  education
-  if (userData.certificates[0]?.name) completedFields++; //  certificates
-  if (userData.projects[0].techStack.length > 2) completedFields++; //  skills
-
-  return (completedFields / totalFields) * 100;
-};
->>>>>>> 420c4114
+};