--- conflicted
+++ resolved
@@ -44,17 +44,14 @@
   useEffect(() => {
     console.log("Watched values:", watchedValues);
     console.log(methods.formState.errors)
+    console.log(methods.formState.errors)
   }, [watchedValues]);
 
   const onSubmit = async (data: FormData) => {
-<<<<<<< HEAD
     console.log('submitted')
     console.log(data);
 
     router.push('/dashboard')
-=======
-    console.log(data);
->>>>>>> c7300f94
   };
 
   return (
