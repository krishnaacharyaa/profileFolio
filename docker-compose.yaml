version: "3.8"
services:
  mongodb:
    image: mongo:latest
    container_name: mongodb
    environment:
      MONGO_INITDB_DATABASE: profileFolio
    ports:
      - "27018:27017"
    volumes:
      - ./init-mongo.js:/docker-entrypoint-initdb.d/init-mongo.js:ro

  backend:
    container_name: backend-go
    build: ./backend
    ports:
      - "8080:8080"
    environment:
      MONGO_URL: mongodb://mongodb:27017/profileFolio
    depends_on:
      - mongodb

  frontend:
    container_name: frontend-next
<<<<<<< HEAD
    build: ./frontend
    ports:
      - "3000:3000"
=======
    build:
      context: ./frontend
      dockerfile: Dockerfile
      target: dev
    restart: always
    command: yarn dev
    working_dir: /app
>>>>>>> 7fb6a72a
    environment:
      - NODE_ENV=development
      - NEXT_PUBLIC_BACKEND_URL=http://backend:8080
      #if you’re using Windows, you may need to uncomment the next line - Sol from @Kobe E
      #- WATCHPACK_POLLING=true
    volumes:
      - ./frontend:/app
      - /app/node_modules
      - /app/.next
    ports:
      - 3000:3000
    depends_on:
      - backend
# docker system prune --all
# docker volume prune<|MERGE_RESOLUTION|>--- conflicted
+++ resolved
@@ -22,11 +22,6 @@
 
   frontend:
     container_name: frontend-next
-<<<<<<< HEAD
-    build: ./frontend
-    ports:
-      - "3000:3000"
-=======
     build:
       context: ./frontend
       dockerfile: Dockerfile
@@ -34,7 +29,6 @@
     restart: always
     command: yarn dev
     working_dir: /app
->>>>>>> 7fb6a72a
     environment:
       - NODE_ENV=development
       - NEXT_PUBLIC_BACKEND_URL=http://backend:8080
